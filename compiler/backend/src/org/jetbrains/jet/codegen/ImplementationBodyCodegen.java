/*
 * Copyright 2010-2012 JetBrains s.r.o.
 *
 * Licensed under the Apache License, Version 2.0 (the "License");
 * you may not use this file except in compliance with the License.
 * You may obtain a copy of the License at
 *
 * http://www.apache.org/licenses/LICENSE-2.0
 *
 * Unless required by applicable law or agreed to in writing, software
 * distributed under the License is distributed on an "AS IS" BASIS,
 * WITHOUT WARRANTIES OR CONDITIONS OF ANY KIND, either express or implied.
 * See the License for the specific language governing permissions and
 * limitations under the License.
 */

package org.jetbrains.jet.codegen;

import com.google.common.collect.Lists;
import com.intellij.openapi.progress.ProcessCanceledException;
import com.intellij.openapi.util.Pair;
import org.jetbrains.annotations.NotNull;
import org.jetbrains.annotations.Nullable;
import org.jetbrains.asm4.AnnotationVisitor;
import org.jetbrains.asm4.MethodVisitor;
import org.jetbrains.asm4.Type;
import org.jetbrains.asm4.commons.InstructionAdapter;
import org.jetbrains.asm4.commons.Method;
import org.jetbrains.jet.codegen.binding.CalculatedClosure;
import org.jetbrains.jet.codegen.binding.CodegenBinding;
import org.jetbrains.jet.codegen.binding.MutableClosure;
import org.jetbrains.jet.codegen.context.CodegenContext;
import org.jetbrains.jet.codegen.context.ConstructorContext;
import org.jetbrains.jet.codegen.signature.*;
import org.jetbrains.jet.codegen.signature.kotlin.JetMethodAnnotationWriter;
import org.jetbrains.jet.codegen.signature.kotlin.JetValueParameterAnnotationWriter;
import org.jetbrains.jet.codegen.state.GenerationState;
import org.jetbrains.jet.codegen.state.JetTypeMapper;
import org.jetbrains.jet.codegen.state.JetTypeMapperMode;
import org.jetbrains.jet.lang.descriptors.*;
import org.jetbrains.jet.lang.psi.*;
import org.jetbrains.jet.lang.resolve.BindingContext;
import org.jetbrains.jet.lang.resolve.OverridingUtil;
import org.jetbrains.jet.lang.resolve.calls.ResolvedCall;
import org.jetbrains.jet.lang.resolve.constants.CompileTimeConstant;
import org.jetbrains.jet.lang.resolve.java.AsmTypeConstants;
import org.jetbrains.jet.lang.resolve.java.JvmAbi;
import org.jetbrains.jet.lang.resolve.java.JvmClassName;
import org.jetbrains.jet.lang.resolve.java.JvmStdlibNames;
import org.jetbrains.jet.lang.resolve.java.kt.DescriptorKindUtils;
import org.jetbrains.jet.lang.types.JetType;
import org.jetbrains.jet.lang.types.lang.JetStandardLibrary;
import org.jetbrains.jet.lexer.JetTokens;
import org.jetbrains.jet.utils.BitSetUtils;

import java.util.*;

import static org.jetbrains.asm4.Opcodes.*;
import static org.jetbrains.jet.codegen.CodegenUtil.*;
import static org.jetbrains.jet.codegen.binding.CodegenBinding.*;
import static org.jetbrains.jet.lang.resolve.BindingContextUtils.callableDescriptorToDeclaration;
import static org.jetbrains.jet.lang.resolve.java.AsmTypeConstants.OBJECT_TYPE;

/**
 * @author max
 * @author yole
 * @author alex.tkachman
 */
public class ImplementationBodyCodegen extends ClassBodyCodegen {
    private static final String VALUES = "$VALUES";
    private JetDelegationSpecifier superCall;
    private Type superClassAsmType;
    @Nullable // null means java/lang/Object
    private JetType superClassType;
    private final Type classAsmType;

    public ImplementationBodyCodegen(JetClassOrObject aClass, CodegenContext context, ClassBuilder v, GenerationState state) {
        super(aClass, context, v, state);
        classAsmType = typeMapper.mapType(descriptor.getDefaultType(), JetTypeMapperMode.IMPL);
    }

    @Override
    protected void generateDeclaration() {
        getSuperClass();

        JvmClassSignature signature = signature();

        boolean isAbstract = false;
        boolean isInterface = false;
        boolean isFinal = false;
        boolean isStatic = false;
        boolean isAnnotation = false;
        boolean isEnum = false;

        if (myClass instanceof JetClass) {
            JetClass jetClass = (JetClass) myClass;
            if (jetClass.hasModifier(JetTokens.ABSTRACT_KEYWORD)) {
                isAbstract = true;
            }
            if (jetClass.isTrait()) {
                isAbstract = true;
                isInterface = true;
            }
            else if (jetClass.isAnnotation()) {
                isAbstract = true;
                isInterface = true;
                isAnnotation = true;
                signature.getInterfaces().add("java/lang/annotation/Annotation");
            }
            else if (jetClass.hasModifier(JetTokens.ENUM_KEYWORD)) {
                isEnum = true;
            }

            if (descriptor.getKind() == ClassKind.OBJECT || descriptor.getKind() == ClassKind.CLASS_OBJECT) {
                isFinal = true;
            }

            if (!jetClass.hasModifier(JetTokens.OPEN_KEYWORD) && !isAbstract) {
                isFinal = true;
            }
        }
        else if (myClass.getParent() instanceof JetClassObject) {
            isStatic = true;
        }

        int access = 0;
        access |= ACC_PUBLIC;
        if (isAbstract) {
            access |= ACC_ABSTRACT;
        }
        if (isInterface) {
            access |= ACC_INTERFACE; // ACC_SUPER
        }
        else {
            access |= ACC_SUPER;
        }
        if (isFinal) {
            access |= ACC_FINAL;
        }
        if (isStatic) {
            access |= ACC_STATIC;
        }
        if (isAnnotation) {
            access |= ACC_ANNOTATION;
        }
        if (isEnum) {
            for (JetDeclaration declaration : myClass.getDeclarations()) {
                if (declaration instanceof JetEnumEntry) {
                    if (enumEntryNeedSubclass(state.getBindingContext(), (JetEnumEntry) declaration)) {
                        access &= ~ACC_FINAL;
                    }
                }
            }
            access |= ACC_ENUM;
        }
        List<String> interfaces = signature.getInterfaces();
        v.defineClass(myClass, V1_6,
                      access,
                      signature.getName(),
                      signature.getJavaGenericSignature(),
                      signature.getSuperclassName(),
                      interfaces.toArray(new String[interfaces.size()])
        );
        v.visitSource(myClass.getContainingFile().getName(), null);

        writeInnerOuterClasses();

        AnnotationCodegen.forClass(v.getVisitor(), typeMapper).genAnnotations(descriptor);

        writeClassSignatureIfNeeded(signature);
    }

    private void writeInnerOuterClasses() {
        ClassDescriptor container = getContainingClassDescriptor(descriptor);
        if (container != null) {
            v.visitOuterClass(typeMapper.mapType(container.getDefaultType(), JetTypeMapperMode.IMPL).getInternalName(), null, null);
        }

        for (DeclarationDescriptor declarationDescriptor : descriptor.getUnsubstitutedInnerClassesScope().getAllDescriptors()) {
            assert declarationDescriptor instanceof ClassDescriptor;
            ClassDescriptor innerClass = (ClassDescriptor) declarationDescriptor;
            // TODO: proper access
            int innerClassAccess = ACC_PUBLIC;
            if (innerClass.getModality() == Modality.FINAL) {
                innerClassAccess |= ACC_FINAL;
            }
            else if (innerClass.getModality() == Modality.ABSTRACT) {
                innerClassAccess |= ACC_ABSTRACT;
            }

            if (innerClass.getKind() == ClassKind.TRAIT) {
                innerClassAccess |= ACC_INTERFACE;
            }

            // TODO: cache internal names
            String outerClassInernalName = classAsmType.getInternalName();
            String innerClassInternalName = typeMapper.mapType(innerClass.getDefaultType(), JetTypeMapperMode.IMPL).getInternalName();
            v.visitInnerClass(innerClassInternalName, outerClassInernalName, innerClass.getName().getName(), innerClassAccess);
        }

        if (descriptor.getClassObjectDescriptor() != null) {
            int innerClassAccess = ACC_PUBLIC | ACC_FINAL | ACC_STATIC;
            v.visitInnerClass(classAsmType.getInternalName() + JvmAbi.CLASS_OBJECT_SUFFIX, classAsmType.getInternalName(),
                              JvmAbi.CLASS_OBJECT_CLASS_NAME,
                              innerClassAccess);
        }
    }

    private void writeClassSignatureIfNeeded(JvmClassSignature signature) {
        if (signature.getKotlinGenericSignature() != null || descriptor.getVisibility() != Visibilities.PUBLIC) {
            AnnotationVisitor annotationVisitor = v.newAnnotation(JvmStdlibNames.JET_CLASS.getDescriptor(), true);
            annotationVisitor.visit(JvmStdlibNames.JET_CLASS_SIGNATURE, signature.getKotlinGenericSignature());
            BitSet flags = getFlagsForVisibility(descriptor.getVisibility());
            int flagsValue = BitSetUtils.toInt(flags);
            if (JvmStdlibNames.FLAGS_DEFAULT_VALUE != flagsValue) {
                annotationVisitor.visit(JvmStdlibNames.JET_CLASS_FLAGS_FIELD, flagsValue);
            }
            annotationVisitor.visitEnd();
        }
    }

    @Nullable
    private static ClassDescriptor getContainingClassDescriptor(ClassDescriptor decl) {
        DeclarationDescriptor container = decl.getContainingDeclaration();
        while (container != null && !(container instanceof NamespaceDescriptor)) {
            if (container instanceof ClassDescriptor) return (ClassDescriptor) container;
            container = container.getContainingDeclaration();
        }
        return null;
    }

    private JvmClassSignature signature() {
        List<String> superInterfaces;

        LinkedHashSet<String> superInterfacesLinkedHashSet = new LinkedHashSet<String>();

        // TODO: generics signature is not always needed
        BothSignatureWriter signatureVisitor = new BothSignatureWriter(BothSignatureWriter.Mode.CLASS, true);


        {   // type parameters
            List<TypeParameterDescriptor> typeParameters = descriptor.getTypeConstructor().getParameters();
            typeMapper.writeFormalTypeParameters(typeParameters, signatureVisitor);
        }

        signatureVisitor.writeSupersStart();

        {   // superclass
            signatureVisitor.writeSuperclass();
            if (superClassType == null) {
                signatureVisitor.writeClassBegin(superClassAsmType.getInternalName(), false, false);
                signatureVisitor.writeClassEnd();
            }
            else {
                typeMapper.mapType(superClassType, signatureVisitor, JetTypeMapperMode.TYPE_PARAMETER);
            }
            signatureVisitor.writeSuperclassEnd();
        }


        {   // superinterfaces
            superInterfacesLinkedHashSet.add(JvmStdlibNames.JET_OBJECT.getInternalName());

            for (JetDelegationSpecifier specifier : myClass.getDelegationSpecifiers()) {
                JetType superType = bindingContext.get(BindingContext.TYPE, specifier.getTypeReference());
                assert superType != null;
                ClassDescriptor superClassDescriptor = (ClassDescriptor) superType.getConstructor().getDeclarationDescriptor();
                if (isInterface(superClassDescriptor)) {
                    signatureVisitor.writeInterface();
                    Type jvmName = typeMapper.mapType(superType, signatureVisitor, JetTypeMapperMode.TYPE_PARAMETER);
                    signatureVisitor.writeInterfaceEnd();
                    superInterfacesLinkedHashSet.add(jvmName.getInternalName());
                }
            }

            superInterfaces = new ArrayList<String>(superInterfacesLinkedHashSet);
        }

        signatureVisitor.writeSupersEnd();

        return new JvmClassSignature(jvmName(), superClassAsmType.getInternalName(), superInterfaces, signatureVisitor.makeJavaString(),
                                     signatureVisitor.makeKotlinClassSignature());
    }

    private String jvmName() {
        if (kind != OwnerKind.IMPLEMENTATION) {
            throw new IllegalStateException("must not call this method with kind " + kind);
        }
        return classAsmType.getInternalName();
    }

    protected void getSuperClass() {
        superClassAsmType = AsmTypeConstants.OBJECT_TYPE;
        superClassType = null;

        List<JetDelegationSpecifier> delegationSpecifiers = myClass.getDelegationSpecifiers();

        if (myClass instanceof JetClass && ((JetClass) myClass).isTrait()) {
            return;
        }

        if (kind != OwnerKind.IMPLEMENTATION) {
            throw new IllegalStateException("must be impl to reach this code: " + kind);
        }

        for (JetDelegationSpecifier specifier : delegationSpecifiers) {
            if (specifier instanceof JetDelegatorToSuperClass || specifier instanceof JetDelegatorToSuperCall) {
                JetType superType = bindingContext.get(BindingContext.TYPE, specifier.getTypeReference());
                assert superType != null;
                ClassDescriptor superClassDescriptor = (ClassDescriptor) superType.getConstructor().getDeclarationDescriptor();
                assert superClassDescriptor != null;
                if (!isInterface(superClassDescriptor)) {
                    superClassType = superType;
                    superClassAsmType = typeMapper.mapType(superClassDescriptor.getDefaultType(), JetTypeMapperMode.IMPL);
                    superCall = specifier;
                }
            }
        }

        if (superClassType == null) {
            if (descriptor.getKind() == ClassKind.ENUM_CLASS) {
                superClassType = JetStandardLibrary.getInstance().getEnumType(descriptor.getDefaultType());
                superClassAsmType = typeMapper.mapType(superClassType);
            }
            if (descriptor.getKind() == ClassKind.ENUM_ENTRY) {
                superClassType = descriptor.getTypeConstructor().getSupertypes().iterator().next();
                superClassAsmType = typeMapper.mapType(superClassType);
            }
        }
    }

    @Override
    protected void generateSyntheticParts() {
        generateFieldForSingleton();

        try {
            generatePrimaryConstructor();
        }
        catch (CompilationException e) {
            throw e;
        }
        catch (ProcessCanceledException e) {
            throw e;
        }
        catch (RuntimeException e) {
            throw new RuntimeException("Error generating primary constructor of class " + myClass.getName() + " with kind " + kind, e);
        }

        generateTraitMethods();

        generateAccessors();

        generateEnumMethods();

        generateFunctionsForDataClasses();

        generateClosureFields(context.closure, v, state.getTypeMapper());
    }

    private void generateFunctionsForDataClasses() {
        if (!JetStandardLibrary.isData(descriptor)) return;

        generateComponentFunctionsForDataClasses();

        generateDataClassToStringMethod();
        generateDataClassHashCodeMethod();
        generateDataClassEqualsMethod();
    }

    private void generateDataClassEqualsMethod() {
        // todo: this is fake implementation

        final FunctionDescriptor functionDescriptor = bindingContext.get(BindingContext.DATA_CLASS_EQUALS_FUNCTION, descriptor);
        assert functionDescriptor != null;

        final JvmMethodSignature jvmSignature = typeMapper.mapToCallableMethod(functionDescriptor, false, OwnerKind.IMPLEMENTATION).getSignature();
        final int flags = FunctionCodegen.getMethodAsmFlags(functionDescriptor, OwnerKind.IMPLEMENTATION);
        final MethodVisitor mv =
                v.getVisitor().visitMethod(flags, jvmSignature.getAsmMethod().getName(), jvmSignature.getAsmMethod().getDescriptor(),
                            jvmSignature.getGenericsSignature(), null);
        FunctionCodegen.genJetAnnotations(state, functionDescriptor, jvmSignature, null, mv);
        mv.visitCode();
        mv.visitVarInsn(ALOAD, 0);
        mv.visitVarInsn(ALOAD, 1);
        mv.visitMethodInsn(INVOKESPECIAL, superClassAsmType.getInternalName(), "equals", "(Ljava/lang/Object;)Z");
        mv.visitInsn(IRETURN);
        mv.visitMaxs(-1,-1);
        mv.visitEnd();
    }

    private void generateDataClassHashCodeMethod() {
        // todo: this is fake implementation

        final FunctionDescriptor functionDescriptor = bindingContext.get(BindingContext.DATA_CLASS_HASH_CODE_FUNCTION, descriptor);
        assert functionDescriptor != null;

        final JvmMethodSignature jvmSignature = typeMapper.mapToCallableMethod(functionDescriptor, false, OwnerKind.IMPLEMENTATION).getSignature();
        final int flags = FunctionCodegen.getMethodAsmFlags(functionDescriptor, OwnerKind.IMPLEMENTATION);
        final MethodVisitor mv =
                v.getVisitor().visitMethod(flags, jvmSignature.getAsmMethod().getName(), jvmSignature.getAsmMethod().getDescriptor(),
                            jvmSignature.getGenericsSignature(), null);
        FunctionCodegen.genJetAnnotations(state, functionDescriptor, jvmSignature, null, mv);
        mv.visitCode();
        mv.visitVarInsn(ALOAD, 0);
        mv.visitMethodInsn(INVOKESPECIAL, superClassAsmType.getInternalName(), "hashCode", "()I");
        mv.visitInsn(IRETURN);
        mv.visitMaxs(-1,-1);
        mv.visitEnd();
    }

    private void generateDataClassToStringMethod() {
        // todo: this is fake implementation

        final FunctionDescriptor functionDescriptor = bindingContext.get(BindingContext.DATA_CLASS_TO_STRING_FUNCTION, descriptor);
        assert functionDescriptor != null;

        final JvmMethodSignature jvmSignature = typeMapper.mapToCallableMethod(functionDescriptor, false, OwnerKind.IMPLEMENTATION).getSignature();
        final int flags = FunctionCodegen.getMethodAsmFlags(functionDescriptor, OwnerKind.IMPLEMENTATION);
        final MethodVisitor mv =
                v.getVisitor().visitMethod(flags, jvmSignature.getAsmMethod().getName(), jvmSignature.getAsmMethod().getDescriptor(),
                            jvmSignature.getGenericsSignature(), null);
        FunctionCodegen.genJetAnnotations(state, functionDescriptor, jvmSignature, null, mv);
        mv.visitCode();
        mv.visitVarInsn(ALOAD, 0);
        mv.visitMethodInsn(INVOKESPECIAL, superClassAsmType.getInternalName(), "toString", "()Ljava/lang/String;");
        mv.visitInsn(ARETURN);
        mv.visitMaxs(-1,-1);
        mv.visitEnd();
    }

    private void generateComponentFunctionsForDataClasses() {
        if (!myClass.hasPrimaryConstructor() || !JetStandardLibrary.isData(descriptor)) return;

        ConstructorDescriptor constructor = descriptor.getConstructors().iterator().next();

        for (ValueParameterDescriptor parameter : constructor.getValueParameters()) {
            FunctionDescriptor function = bindingContext.get(BindingContext.DATA_CLASS_COMPONENT_FUNCTION, parameter);
            if (function != null) {
                generateComponentFunction(function, parameter);
            }
        }
    }

    private void generateComponentFunction(@NotNull FunctionDescriptor function, @NotNull ValueParameterDescriptor parameter) {
        JetType returnType = function.getReturnType();
        assert returnType != null : "Return type of component function should not be null: " + function;
        Type componentType = typeMapper.mapReturnType(returnType);

        MethodVisitor mv = v.newMethod(myClass,
                                       ACC_FINAL | getVisibilityAccessFlag(function),
                                       function.getName().getName(),
                                       "()" + componentType.getDescriptor(),
                                       null, null);

        JetMethodAnnotationWriter aw = JetMethodAnnotationWriter.visitAnnotation(mv);
        BitSet kotlinFlags = getFlagsForVisibility(function.getVisibility());
        aw.writeFlags(kotlinFlags);
        aw.writeKind(DescriptorKindUtils.kindToInt(function.getKind()));
        aw.writeNullableReturnType(returnType.isNullable());
        JvmMethodSignature jvmMethodSignature = typeMapper.mapToCallableMethod(function, false, kind).getSignature();
        aw.writeReturnType(jvmMethodSignature.getKotlinReturnType());
        aw.visitEnd();

        mv.visitCode();
        InstructionAdapter iv = new InstructionAdapter(mv);
        if (!componentType.equals(Type.VOID_TYPE)) {
            iv.load(0, classAsmType);
            iv.getfield(classAsmType.getInternalName(), parameter.getName().getName(), componentType.getDescriptor());
        }
        iv.areturn(componentType);

        FunctionCodegen.endVisit(mv, function.getName().getName(), myClass);
    }

    private void generateEnumMethods() {
        if (myEnumConstants.size() > 0) {
            {
                Type type =
                        typeMapper.mapType(JetStandardLibrary.getInstance().getArrayType(descriptor.getDefaultType()),
                                           JetTypeMapperMode.IMPL);

                MethodVisitor mv =
                        v.newMethod(myClass, ACC_PUBLIC | ACC_STATIC, "values", "()" + type.getDescriptor(), null, null);
                mv.visitCode();
                mv.visitFieldInsn(GETSTATIC, typeMapper.mapType(descriptor).getInternalName(),
                                  VALUES,
                                  type.getDescriptor());
                mv.visitMethodInsn(INVOKEVIRTUAL, type.getInternalName(), "clone", "()Ljava/lang/Object;");
                mv.visitTypeInsn(CHECKCAST, type.getInternalName());
                mv.visitInsn(ARETURN);
                FunctionCodegen.endVisit(mv, "values()", myClass);
            }
            {

                MethodVisitor mv =
                        v.newMethod(myClass, ACC_PUBLIC | ACC_STATIC, "valueOf", "(Ljava/lang/String;)" + classAsmType.getDescriptor(), null,
                                    null);
                mv.visitCode();
                mv.visitLdcInsn(classAsmType);
                mv.visitVarInsn(ALOAD, 0);
                mv.visitMethodInsn(INVOKESTATIC, "java/lang/Enum", "valueOf", "(Ljava/lang/Class;Ljava/lang/String;)Ljava/lang/Enum;");
                mv.visitTypeInsn(CHECKCAST, classAsmType.getInternalName());
                mv.visitInsn(ARETURN);
                FunctionCodegen.endVisit(mv, "values()", myClass);
            }
        }
    }

    private void generateAccessors() {
        for (Map.Entry<DeclarationDescriptor, DeclarationDescriptor> entry : context.getAccessors().entrySet()) {
            genAccessor(entry);
        }
    }

    private void genAccessor(Map.Entry<DeclarationDescriptor, DeclarationDescriptor> entry) {
        if (entry.getValue() instanceof FunctionDescriptor) {
            FunctionDescriptor bridge = (FunctionDescriptor) entry.getValue();
            FunctionDescriptor original = (FunctionDescriptor) entry.getKey();

            Method method = typeMapper.mapSignature(bridge.getName(), bridge).getAsmMethod();
            final boolean isConstructor = original instanceof ConstructorDescriptor;
            Method originalMethod = isConstructor ?
                                    typeMapper.mapToCallableMethod((ConstructorDescriptor) original).getSignature().getAsmMethod() :
                                    typeMapper.mapSignature(original.getName(), original).getAsmMethod();
            Type[] argTypes = method.getArgumentTypes();

            String owner = typeMapper.getOwner(original, OwnerKind.IMPLEMENTATION).getInternalName();
            MethodVisitor mv = v.newMethod(null, ACC_BRIDGE | ACC_SYNTHETIC | ACC_STATIC, bridge.getName().getName(),
                                           method.getDescriptor(), null, null);
            if (state.getClassBuilderMode() == ClassBuilderMode.STUBS) {
                StubCodegen.generateStubCode(mv);
            }
            else if (state.getClassBuilderMode() == ClassBuilderMode.FULL) {
                mv.visitCode();

                InstructionAdapter iv = new InstructionAdapter(mv);

                if (isConstructor) {
                    iv.anew(method.getReturnType());
                    iv.dup();
                }
                else {
                    // todo: note that for now we never have access bridges for namespace methods, if at some point we do...
                    iv.load(0, OBJECT_TYPE);
                }

                for (int i = isConstructor ? 0 : 1, reg = isConstructor ? 0 : 1; i < argTypes.length; i++) {
                    Type argType = argTypes[i];
                    iv.load(reg, argType);
                    //noinspection AssignmentToForLoopParameter
                    reg += argType.getSize();
                }
                iv.invokespecial(owner, originalMethod.getName(), originalMethod.getDescriptor());

                iv.areturn(method.getReturnType());
                FunctionCodegen.endVisit(iv, "accessor", null);
            }
        }
        else if (entry.getValue() instanceof PropertyDescriptor) {
            PropertyDescriptor bridge = (PropertyDescriptor) entry.getValue();
            PropertyDescriptor original = (PropertyDescriptor) entry.getKey();

            {
                Method method = typeMapper.mapGetterSignature(bridge, OwnerKind.IMPLEMENTATION).getJvmMethodSignature().getAsmMethod();
                JvmPropertyAccessorSignature originalSignature = typeMapper.mapGetterSignature(original, OwnerKind.IMPLEMENTATION);
                Method originalMethod = originalSignature.getJvmMethodSignature().getAsmMethod();
                MethodVisitor mv =
                        v.newMethod(null, ACC_BRIDGE | ACC_SYNTHETIC | ACC_STATIC, method.getName(), method.getDescriptor(), null, null);
                PropertyGetterDescriptor getter = ((PropertyDescriptor) entry.getValue()).getGetter();
                assert getter != null;
                PropertyCodegen.generateJetPropertyAnnotation(mv, originalSignature.getPropertyTypeKotlinSignature(),
                                                              originalSignature.getJvmMethodSignature().getKotlinTypeParameter(),
                                                              original,
                                                              getter.getVisibility());
                if (state.getClassBuilderMode() == ClassBuilderMode.STUBS) {
                    StubCodegen.generateStubCode(mv);
                }
                else if (state.getClassBuilderMode() == ClassBuilderMode.FULL) {
                    mv.visitCode();

                    InstructionAdapter iv = new InstructionAdapter(mv);

                    iv.load(0, OBJECT_TYPE);
                    if (original.getVisibility() == Visibilities.PRIVATE) {
                        iv.getfield(typeMapper.getOwner(original, OwnerKind.IMPLEMENTATION).getInternalName(), original.getName().getName(),
                                    originalMethod.getReturnType().getDescriptor());
                    }
                    else {
                        iv.invokespecial(typeMapper.getOwner(original, OwnerKind.IMPLEMENTATION).getInternalName(),
                                         originalMethod.getName(), originalMethod.getDescriptor());
                    }

                    iv.areturn(method.getReturnType());
                    FunctionCodegen.endVisit(iv, "accessor", null);
                }
            }

            if (bridge.isVar()) {
                Method method = typeMapper.mapSetterSignature(bridge, OwnerKind.IMPLEMENTATION).getJvmMethodSignature().getAsmMethod();
                JvmPropertyAccessorSignature originalSignature2 = typeMapper.mapSetterSignature(original, OwnerKind.IMPLEMENTATION);
                Method originalMethod = originalSignature2.getJvmMethodSignature().getAsmMethod();
                MethodVisitor mv =
                        v.newMethod(null, ACC_STATIC | ACC_BRIDGE | ACC_FINAL, method.getName(), method.getDescriptor(), null, null);
                PropertySetterDescriptor setter = ((PropertyDescriptor) entry.getValue()).getSetter();
                assert setter != null;
                PropertyCodegen.generateJetPropertyAnnotation(mv, originalSignature2.getPropertyTypeKotlinSignature(),
                                                              originalSignature2.getJvmMethodSignature().getKotlinTypeParameter(),
                                                              original,
                                                              setter.getVisibility());
                if (state.getClassBuilderMode() == ClassBuilderMode.STUBS) {
                    StubCodegen.generateStubCode(mv);
                }
                else if (state.getClassBuilderMode() == ClassBuilderMode.FULL) {
                    mv.visitCode();

                    InstructionAdapter iv = new InstructionAdapter(mv);

                    iv.load(0, OBJECT_TYPE);
                    Type[] argTypes = method.getArgumentTypes();
                    for (int i = 1, reg = 1; i < argTypes.length; i++) {
                        Type argType = argTypes[i];
                        iv.load(reg, argType);
                        //noinspection AssignmentToForLoopParameter
                        reg += argType.getSize();
                    }
                    if (original.getVisibility() == Visibilities.PRIVATE && original.getModality() == Modality.FINAL) {
                        iv.putfield(typeMapper.getOwner(original, OwnerKind.IMPLEMENTATION).getInternalName(), original.getName().getName(),
                                    originalMethod.getArgumentTypes()[0].getDescriptor());
                    }
                    else {
                        iv.invokespecial(typeMapper.getOwner(original, OwnerKind.IMPLEMENTATION).getInternalName(),
                                         originalMethod.getName(), originalMethod.getDescriptor());
                    }

                    iv.areturn(method.getReturnType());
                    FunctionCodegen.endVisit(iv, "accessor", null);
                }
            }
        }
        else {
            throw new UnsupportedOperationException();
        }
    }

    private void generateFieldForSingleton() {
        if (!(isNonLiteralObject(myClass) || descriptor.getKind() == ClassKind.CLASS_OBJECT)) return;

<<<<<<< HEAD
    private void generateFieldForClassObject() {
        if (descriptor.getKind() != ClassKind.CLASS_OBJECT) return;

        v.newField(myClass, ACC_PUBLIC | ACC_STATIC | ACC_FINAL , "$instance", classAsmType.getDescriptor(), null, null);

        staticInitializerChunks.add(new CodeChunk() {
            @Override
            public void generate(InstructionAdapter v) {
                v.anew(classAsmType);
                v.dup();
                v.invokespecial(classAsmType.getInternalName(), "<init>", "()V");
                v.putstatic(typeMapper.mapType(descriptor).getInternalName(), "$instance", classAsmType.getDescriptor());
=======
        v.newField(myClass, ACC_PUBLIC | ACC_STATIC | ACC_FINAL, JvmAbi.INSTANCE_FIELD, classAsmType.getDescriptor(), null, null);

        staticInitializerChunks.add(new CodeChunk() {
            @Override
            public void generate(InstructionAdapter iv) {
                initSingletonField(myClass, classAsmType, v, iv);
>>>>>>> 99196c18
            }
        });
    }

    protected void generatePrimaryConstructor() {
        if (ignoreIfTraitOrAnnotation()) return;

        if (kind != OwnerKind.IMPLEMENTATION) {
            throw new IllegalStateException("incorrect kind for primary constructor: " + kind);
        }

        ConstructorDescriptor constructorDescriptor = bindingContext.get(BindingContext.CONSTRUCTOR, myClass);

        final ConstructorContext constructorContext = context.intoConstructor(constructorDescriptor);

        if (state.getClassBuilderMode() == ClassBuilderMode.FULL) {
            lookupConstructorExpressionsInClosureIfPresent(constructorContext);
        }

        MutableClosure closure = context.closure;
        boolean hasThis0 = closure != null && closure.getCaptureThis() != null;

        final CallableMethod callableMethod = typeMapper.mapToCallableMethod(constructorDescriptor, context.closure);
        final JvmMethodSignature constructorMethod = callableMethod.getSignature();

        assert constructorDescriptor != null;
        int flags = getVisibilityAccessFlag(constructorDescriptor);
        final MethodVisitor mv = v.newMethod(myClass, flags, constructorMethod.getName(), constructorMethod.getAsmMethod().getDescriptor(),
                                             constructorMethod.getGenericsSignature(), null);
        if (state.getClassBuilderMode() == ClassBuilderMode.SIGNATURES) return;

        AnnotationVisitor jetConstructorVisitor = mv.visitAnnotation(JvmStdlibNames.JET_CONSTRUCTOR.getDescriptor(), true);

        int flagsValue = BitSetUtils.toInt(getFlagsForVisibility(constructorDescriptor.getVisibility()));
        if (JvmStdlibNames.FLAGS_DEFAULT_VALUE != flagsValue) {
            jetConstructorVisitor.visit(JvmStdlibNames.JET_CLASS_FLAGS_FIELD, flagsValue);
        }

        jetConstructorVisitor.visitEnd();

        AnnotationCodegen.forMethod(mv, typeMapper).genAnnotations(constructorDescriptor);

        writeParameterAnnotations(constructorDescriptor, constructorMethod, hasThis0, mv);

        if (state.getClassBuilderMode() == ClassBuilderMode.STUBS) {
            StubCodegen.generateStubCode(mv);
            return;
        }

        generatePrimiryConstructorImpl(constructorDescriptor, constructorContext, constructorMethod, callableMethod, hasThis0, closure, mv);
    }

    private void generatePrimiryConstructorImpl(
            ConstructorDescriptor constructorDescriptor,
            ConstructorContext constructorContext,
            JvmMethodSignature constructorMethod,
            CallableMethod callableMethod,
            boolean hasThis0,
            MutableClosure closure,
            MethodVisitor mv
    ) {
        mv.visitCode();

        List<ValueParameterDescriptor> paramDescrs = constructorDescriptor != null
                                                     ? constructorDescriptor.getValueParameters()
                                                     : Collections.<ValueParameterDescriptor>emptyList();

        ConstructorFrameMap frameMap = new ConstructorFrameMap(callableMethod, constructorDescriptor);

        final InstructionAdapter iv = new InstructionAdapter(mv);
        ExpressionCodegen codegen = new ExpressionCodegen(mv, frameMap, Type.VOID_TYPE, constructorContext, state);

        JvmClassName classname = JvmClassName.byType(classAsmType);

        if (superCall == null) {
            genSimpleSuperCall(iv);
        }
        else if (superCall instanceof JetDelegatorToSuperClass) {
            genSuperCallToDelegatorToSuperClass(iv);
        }
        else {
            generateDelegatorToConstructorCall(iv, codegen, constructorDescriptor, frameMap);
        }

        if (hasThis0) {
            final Type type = typeMapper
                    .mapType(enclosingClassDescriptor(bindingContext, descriptor));
            String interfaceDesc = type.getDescriptor();
            iv.load(0, classAsmType);
            iv.load(frameMap.getOuterThisIndex(), type);
            iv.putfield(classname.getInternalName(), THIS$0, interfaceDesc);
        }

        if (closure != null) {
            int k = hasThis0 ? 2 : 1;
            final String internalName = typeMapper.mapType(descriptor).getInternalName();
            final ClassifierDescriptor captureReceiver = closure.getCaptureReceiver();
            if (captureReceiver != null) {
                iv.load(0, OBJECT_TYPE);
                final Type asmType = typeMapper.mapType(captureReceiver.getDefaultType(), JetTypeMapperMode.IMPL);
                iv.load(1, asmType);
                iv.putfield(internalName, RECEIVER$0, asmType.getDescriptor());
                k += asmType.getSize();
            }

            for (DeclarationDescriptor varDescr : closure.getCaptureVariables().keySet()) {
                if (varDescr instanceof VariableDescriptor && !(varDescr instanceof PropertyDescriptor)) {
                    Type sharedVarType = typeMapper.getSharedVarType(varDescr);
                    if (sharedVarType == null) {
                        sharedVarType = typeMapper.mapType((VariableDescriptor) varDescr);
                    }
                    iv.load(0, OBJECT_TYPE);
                    iv.load(k, StackValue.refType(sharedVarType));
                    k += StackValue.refType(sharedVarType).getSize();
                    iv.putfield(internalName,
                                "$" + varDescr.getName(), sharedVarType.getDescriptor());
                }
            }
        }

        int n = 0;
        for (JetDelegationSpecifier specifier : myClass.getDelegationSpecifiers()) {
            if (specifier == superCall) {
                continue;
            }

            if (specifier instanceof JetDelegatorByExpressionSpecifier) {
                genCallToDelegatorByExpressionSpecifier(iv, codegen, classAsmType, classname, n++, specifier);
            }
        }

        int curParam = 0;
        List<JetParameter> constructorParameters = getPrimaryConstructorParameters();
        for (JetParameter parameter : constructorParameters) {
            if (parameter.getValOrVarNode() != null) {
                VariableDescriptor descriptor = paramDescrs.get(curParam);
                Type type = typeMapper.mapType(descriptor);
                iv.load(0, classAsmType);
                iv.load(frameMap.getIndex(descriptor), type);
                iv.putfield(classAsmType.getInternalName(), descriptor.getName().getName(), type.getDescriptor());
            }
            curParam++;
        }

        generateInitializers(codegen, iv, myClass.getDeclarations(), bindingContext, typeMapper);

        mv.visitInsn(RETURN);
        FunctionCodegen.endVisit(mv, "constructor", myClass);

        assert constructorDescriptor != null;
        FunctionCodegen.generateDefaultIfNeeded(constructorContext, state, v, constructorMethod.getAsmMethod(), constructorDescriptor,
                                                OwnerKind.IMPLEMENTATION);
    }

    private void genSuperCallToDelegatorToSuperClass(InstructionAdapter iv) {
        iv.load(0, superClassAsmType);
        JetType superType = bindingContext.get(BindingContext.TYPE, superCall.getTypeReference());
        List<Type> parameterTypes = new ArrayList<Type>();
        assert superType != null;
        ClassDescriptor superClassDescriptor = (ClassDescriptor) superType.getConstructor().getDeclarationDescriptor();
        if (CodegenBinding.hasThis0(bindingContext, superClassDescriptor)) {
            iv.load(1, OBJECT_TYPE);
            parameterTypes.add(typeMapper.mapType(
                    enclosingClassDescriptor(bindingContext, descriptor)));
        }
        Method superCallMethod = new Method("<init>", Type.VOID_TYPE, parameterTypes.toArray(new Type[parameterTypes.size()]));
        //noinspection ConstantConditions
        iv.invokespecial(typeMapper.mapType(superClassDescriptor).getInternalName(), "<init>",
                         superCallMethod.getDescriptor());
    }

    private void genSimpleSuperCall(InstructionAdapter iv) {
        iv.load(0, superClassAsmType);
        if (descriptor.getKind() == ClassKind.ENUM_CLASS || descriptor.getKind() == ClassKind.ENUM_ENTRY) {
            iv.load(1, AsmTypeConstants.JAVA_STRING_TYPE);
            iv.load(2, Type.INT_TYPE);
            iv.invokespecial(superClassAsmType.getInternalName(), "<init>", "(Ljava/lang/String;I)V");
        }
        else {
            iv.invokespecial(superClassAsmType.getInternalName(), "<init>", "()V");
        }
    }

    private void writeParameterAnnotations(
            ConstructorDescriptor constructorDescriptor,
            JvmMethodSignature constructorMethod,
            boolean hasThis0,
            MethodVisitor mv
    ) {
        if (constructorDescriptor != null) {
            int i = 0;

            if (hasThis0) {
                i++;
            }

            if (descriptor.getKind() == ClassKind.ENUM_CLASS || descriptor.getKind() == ClassKind.ENUM_ENTRY) {
                i += 2;
            }

            for (ValueParameterDescriptor valueParameter : constructorDescriptor.getValueParameters()) {
                AnnotationCodegen.forParameter(i, mv, state.getTypeMapper()).genAnnotations(valueParameter);
                JetValueParameterAnnotationWriter jetValueParameterAnnotation =
                        JetValueParameterAnnotationWriter.visitParameterAnnotation(mv, i);
                jetValueParameterAnnotation.writeName(valueParameter.getName().getName());
                jetValueParameterAnnotation.writeHasDefaultValue(valueParameter.declaresDefaultValue());
                jetValueParameterAnnotation.writeType(constructorMethod.getKotlinParameterType(i));
                jetValueParameterAnnotation.visitEnd();
                ++i;
            }
        }
    }

    private void genCallToDelegatorByExpressionSpecifier(
            InstructionAdapter iv,
            ExpressionCodegen codegen,
            Type classType,
            JvmClassName classname,
            int n,
            JetDelegationSpecifier specifier
    ) {
        final JetExpression expression = ((JetDelegatorByExpressionSpecifier) specifier).getDelegateExpression();
        PropertyDescriptor propertyDescriptor = null;
        if (expression instanceof JetSimpleNameExpression) {
            final ResolvedCall<? extends CallableDescriptor> call = bindingContext.get(BindingContext.RESOLVED_CALL, expression);
            if (call != null) {
                final CallableDescriptor callResultingDescriptor = call.getResultingDescriptor();
                if (callResultingDescriptor instanceof ValueParameterDescriptor) {
                    final ValueParameterDescriptor valueParameterDescriptor = (ValueParameterDescriptor) callResultingDescriptor;
                    // constructor parameter
                    if (valueParameterDescriptor.getContainingDeclaration() instanceof ConstructorDescriptor) {
                        // constructor of my class
                        if (valueParameterDescriptor.getContainingDeclaration().getContainingDeclaration() == descriptor) {
                            propertyDescriptor = bindingContext.get(BindingContext.VALUE_PARAMETER_AS_PROPERTY, valueParameterDescriptor);
                        }
                    }
                }

                // todo: when and if frontend will allow properties defined not as constructor parameters to be used in delegation specifier
            }
        }

        JetType superType = bindingContext.get(BindingContext.TYPE, specifier.getTypeReference());
        assert superType != null;

        ClassDescriptor superClassDescriptor = (ClassDescriptor) superType.getConstructor().getDeclarationDescriptor();
        assert superClassDescriptor != null;

        final Type superTypeAsmType = typeMapper.mapType(superType, JetTypeMapperMode.IMPL);

        StackValue field;
        if (propertyDescriptor != null &&
            !propertyDescriptor.isVar() &&
            Boolean.TRUE.equals(bindingContext.get(BindingContext.BACKING_FIELD_REQUIRED, propertyDescriptor))) {
            // final property with backing field
            field = StackValue.field(typeMapper.mapType(propertyDescriptor.getType()), classname,
                                     propertyDescriptor.getName().getName(), false);
        }
        else {
            iv.load(0, classType);
            codegen.genToJVMStack(expression);

            String delegateField = "$delegate_" + n;
            Type fieldType = typeMapper.mapType(superClassDescriptor);
            String fieldDesc = fieldType.getDescriptor();

            v.newField(specifier, ACC_PRIVATE|ACC_FINAL|ACC_SYNTHETIC, delegateField, fieldDesc, /*TODO*/null, null);

            field = StackValue.field(fieldType, classname, delegateField, false);
            field.store(fieldType, iv);
        }

        final CodegenContext delegateContext = context.intoClass(superClassDescriptor,
                                                                 new OwnerKind.DelegateKind(field, superTypeAsmType.getInternalName()),
                                                                 state);
        generateDelegates(superClassDescriptor, delegateContext, field);
    }

    private void lookupConstructorExpressionsInClosureIfPresent(final ConstructorContext constructorContext) {
        final JetVisitorVoid visitor = new JetVisitorVoid() {
            @Override
            public void visitJetElement(JetElement e) {
                e.acceptChildren(this);
            }

            @Override
            public void visitSimpleNameExpression(JetSimpleNameExpression expr) {
                final DeclarationDescriptor descriptor = bindingContext.get(BindingContext.REFERENCE_TARGET, expr);
                if (descriptor instanceof VariableDescriptor && !(descriptor instanceof PropertyDescriptor)) {
                    ConstructorDescriptor constructorDescriptor = (ConstructorDescriptor) constructorContext.getContextDescriptor();
                    for (ValueParameterDescriptor parameterDescriptor : constructorDescriptor.getValueParameters()) {
                        //noinspection ConstantConditions
                        if (descriptor.equals(parameterDescriptor)) {
                            return;
                        }
                    }
                    constructorContext.lookupInContext(descriptor, null, state, true);
                }
            }

            @Override
            public void visitThisExpression(JetThisExpression expression) {
                final DeclarationDescriptor descriptor = bindingContext.get(BindingContext.REFERENCE_TARGET, expression.getInstanceReference());
                if (descriptor instanceof ClassDescriptor) {
                    // @todo for now all our classes are inner so no need to lookup this. change it when we have real inners
                }
                else {
                    assert descriptor instanceof CallableDescriptor;
                    if (context.getCallableDescriptorWithReceiver() != descriptor) {
                        context.lookupInContext(descriptor, null, state, false);
                    }
                }
            }
        };

        for (JetDeclaration declaration : myClass.getDeclarations()) {
            if (declaration instanceof JetProperty) {
                final JetProperty property = (JetProperty) declaration;
                final JetExpression initializer = property.getInitializer();
                if (initializer != null) {
                    initializer.accept(visitor);
                }
            }
            else if (declaration instanceof JetClassInitializer) {
                final JetClassInitializer initializer = (JetClassInitializer) declaration;
                initializer.accept(visitor);
            }
        }

        for (JetDelegationSpecifier specifier : myClass.getDelegationSpecifiers()) {
            if (specifier != superCall) {
                if (specifier instanceof JetDelegatorByExpressionSpecifier) {
                    JetExpression delegateExpression = ((JetDelegatorByExpressionSpecifier) specifier).getDelegateExpression();
                    assert delegateExpression != null;
                    delegateExpression.accept(visitor);
                }
            }
            else {
                if (superCall instanceof JetDelegatorToSuperCall) {
                    final JetValueArgumentList argumentList = ((JetDelegatorToSuperCall) superCall).getValueArgumentList();
                    if (argumentList != null) {
                        argumentList.accept(visitor);
                    }
                }
            }
        }
    }

    private boolean ignoreIfTraitOrAnnotation() {
        if (myClass instanceof JetClass) {
            JetClass aClass = (JetClass) myClass;
            if (aClass.isTrait()) {
                return true;
            }
            if (aClass.isAnnotation()) {
                return true;
            }
        }
        return false;
    }

    private void generateTraitMethods() {
        if (myClass instanceof JetClass &&
            (((JetClass) myClass).isTrait() || myClass.hasModifier(JetTokens.ABSTRACT_KEYWORD))) {
            return;
        }

        for (Pair<CallableMemberDescriptor, CallableMemberDescriptor> needDelegates : getTraitImplementations(descriptor)) {
            if (needDelegates.second instanceof SimpleFunctionDescriptor) {
                generateDelegationToTraitImpl((FunctionDescriptor) needDelegates.second, (FunctionDescriptor) needDelegates.first);
            }
            else if (needDelegates.second instanceof PropertyDescriptor) {
                PropertyDescriptor property = (PropertyDescriptor) needDelegates.second;
                List<PropertyAccessorDescriptor> inheritedAccessors = ((PropertyDescriptor) needDelegates.first).getAccessors();
                for (PropertyAccessorDescriptor accessor : property.getAccessors()) {
                    for (PropertyAccessorDescriptor inheritedAccessor : inheritedAccessors) {
                        if (inheritedAccessor.getClass() == accessor.getClass()) { // same accessor kind
                            generateDelegationToTraitImpl(accessor, inheritedAccessor);
                        }
                    }
                }
            }
        }
    }


    private void generateDelegationToTraitImpl(FunctionDescriptor fun, @NotNull FunctionDescriptor inheritedFun) {
        DeclarationDescriptor containingDeclaration = fun.getContainingDeclaration();
        if (containingDeclaration instanceof ClassDescriptor) {
            ClassDescriptor declaration = (ClassDescriptor) containingDeclaration;
            if (declaration.getKind() == ClassKind.TRAIT) {
                int flags = ACC_PUBLIC; // TODO.

                Method function;
                Method functionOriginal;
                if (fun instanceof PropertyAccessorDescriptor) {
                    PropertyDescriptor property = ((PropertyAccessorDescriptor) fun).getCorrespondingProperty();
                    if (fun instanceof PropertyGetterDescriptor) {
                        function = typeMapper.mapGetterSignature(property, OwnerKind.IMPLEMENTATION).getJvmMethodSignature().getAsmMethod();
                        functionOriginal =
                                typeMapper.mapGetterSignature(property.getOriginal(), OwnerKind.IMPLEMENTATION).getJvmMethodSignature()
                                        .getAsmMethod();
                    }
                    else if (fun instanceof PropertySetterDescriptor) {
                        function = typeMapper.mapSetterSignature(property, OwnerKind.IMPLEMENTATION).getJvmMethodSignature().getAsmMethod();
                        functionOriginal =
                                typeMapper.mapSetterSignature(property.getOriginal(), OwnerKind.IMPLEMENTATION).getJvmMethodSignature()
                                        .getAsmMethod();
                    }
                    else {
                        throw new IllegalStateException("Accessor is neither getter, nor setter, what is it?");
                    }
                }
                else {
                    function = typeMapper.mapSignature(fun.getName(), fun).getAsmMethod();
                    functionOriginal = typeMapper.mapSignature(fun.getName(), fun.getOriginal()).getAsmMethod();
                }

                final MethodVisitor mv = v.newMethod(myClass, flags, function.getName(), function.getDescriptor(), null, null);
                AnnotationCodegen.forMethod(mv, state.getTypeMapper()).genAnnotations(fun);

                JvmMethodSignature jvmSignature =
                        typeMapper.mapToCallableMethod(inheritedFun, false, OwnerKind.IMPLEMENTATION).getSignature();
                JetMethodAnnotationWriter aw = JetMethodAnnotationWriter.visitAnnotation(mv);
                BitSet kotlinFlags = getFlagsForVisibility(fun.getVisibility());
                if (fun instanceof PropertyAccessorDescriptor) {
                    kotlinFlags.set(JvmStdlibNames.FLAG_PROPERTY_BIT);
                    aw.writeTypeParameters(jvmSignature.getKotlinTypeParameter());
                    aw.writePropertyType(jvmSignature.getKotlinReturnType());
                }
                else {
                    JetType returnType = fun.getReturnType();
                    assert returnType != null;
                    aw.writeNullableReturnType(returnType.isNullable());
                    aw.writeTypeParameters(jvmSignature.getKotlinTypeParameter());
                    aw.writeReturnType(jvmSignature.getKotlinReturnType());
                }
                aw.writeFlags(kotlinFlags);
                aw.writeKind(DescriptorKindUtils.kindToInt(inheritedFun.getKind()));
                aw.visitEnd();

                if (state.getClassBuilderMode() == ClassBuilderMode.STUBS) {
                    StubCodegen.generateStubCode(mv);
                }
                else if (state.getClassBuilderMode() == ClassBuilderMode.FULL) {
                    mv.visitCode();
                    FrameMap frameMap = context.prepareFrame(state.getTypeMapper());
                    ExpressionCodegen codegen =
                            new ExpressionCodegen(mv, frameMap, jvmSignature.getAsmMethod().getReturnType(), context, state);
                    codegen.generateThisOrOuter(descriptor, false);    // ??? wouldn't it be addClosureToConstructorParameters good idea to put it?

                    Type[] argTypes = function.getArgumentTypes();
                    List<Type> originalArgTypes = jvmSignature.getValueParameterTypes();
                    InstructionAdapter iv = new InstructionAdapter(mv);
                    iv.load(0, OBJECT_TYPE);
                    for (int i = 0, reg = 1; i < argTypes.length; i++) {
                        Type argType = argTypes[i];
                        iv.load(reg, argType);
                        StackValue.coerce(argType, originalArgTypes.get(i), iv);
                        //noinspection AssignmentToForLoopParameter
                        reg += argType.getSize();
                    }

                    JetType jetType = CodegenUtil.getSuperClass(declaration);
                    Type type = typeMapper.mapType(jetType, JetTypeMapperMode.IMPL);
                    if (type.getInternalName().equals("java/lang/Object")) {
                        jetType = declaration.getDefaultType();
                        type = typeMapper.mapType(jetType, JetTypeMapperMode.IMPL);
                    }

                    String fdescriptor = functionOriginal.getDescriptor().replace("(", "(" + type.getDescriptor());
                    Type type1 =
                            typeMapper.mapType(((ClassDescriptor) fun.getContainingDeclaration()).getDefaultType(), JetTypeMapperMode.TRAIT_IMPL);
                    iv.invokestatic(type1.getInternalName(), function.getName(), fdescriptor);
                    if (function.getReturnType().getSort() == Type.OBJECT &&
                        !function.getReturnType().equals(functionOriginal.getReturnType())) {
                        iv.checkcast(function.getReturnType());
                    }
                    iv.areturn(function.getReturnType());
                    FunctionCodegen.endVisit(iv, "trait method", callableDescriptorToDeclaration(bindingContext, fun));
                }

                FunctionCodegen.generateBridgeIfNeeded(context, state, v, function, fun, kind);
            }
        }
    }

    private void generateDelegatorToConstructorCall(
            InstructionAdapter iv, ExpressionCodegen codegen,
            ConstructorDescriptor constructorDescriptor,
            ConstructorFrameMap frameMap
    ) {
        ClassDescriptor classDecl = constructorDescriptor.getContainingDeclaration();

        iv.load(0, OBJECT_TYPE);

        if (classDecl.getKind() == ClassKind.ENUM_CLASS || classDecl.getKind() == ClassKind.ENUM_ENTRY) {
            iv.load(1, OBJECT_TYPE);
            iv.load(2, Type.INT_TYPE);
        }

        CallableMethod method = typeMapper.mapToCallableMethod(constructorDescriptor, context.closure);

        final ResolvedCall<? extends CallableDescriptor> resolvedCall =
                bindingContext.get(BindingContext.RESOLVED_CALL, ((JetCallElement) superCall).getCalleeExpression());
        assert resolvedCall != null;
        final ConstructorDescriptor superConstructor = (ConstructorDescriptor) resolvedCall.getResultingDescriptor();

        //noinspection SuspiciousMethodCalls
        final CalculatedClosure closureForSuper = bindingContext.get(CLOSURE, superConstructor.getContainingDeclaration());
        CallableMethod superCallable = typeMapper.mapToCallableMethod(superConstructor, closureForSuper);

        if (closureForSuper != null && closureForSuper.getCaptureThis() != null) {
            iv.load(frameMap.getOuterThisIndex(), OBJECT_TYPE);
        }

        if (myClass instanceof JetObjectDeclaration &&
            superCall instanceof JetDelegatorToSuperCall &&
            ((JetObjectDeclaration) myClass).isObjectLiteral()) {
            int nextVar = findFirstSuperArgument(method);
            for (Type t : superCallable.getSignature().getAsmMethod().getArgumentTypes()) {
                iv.load(nextVar, t);
                nextVar += t.getSize();
            }
            superCallable.invoke(codegen.v);
        }
        else {
            codegen.invokeMethodWithArguments(superCallable, (JetCallElement) superCall, StackValue.none());
        }
    }

    private static int findFirstSuperArgument(CallableMethod method) {
        final List<JvmMethodParameterSignature> types = method.getSignature().getKotlinParameterTypes();
        if (types != null) {
            int i = 0;
            for (JvmMethodParameterSignature type : types) {
                if (type.getKind() == JvmMethodParameterKind.SUPER_CALL_PARAM) {
                    return i + 1; // because of this
                }
                i += type.getAsmType().getSize();
            }
        }
        return -1;
    }

    @Override
    protected void generateDeclaration(PropertyCodegen propertyCodegen, JetDeclaration declaration, FunctionCodegen functionCodegen) {
        if (declaration instanceof JetClassObject || declaration instanceof JetObjectDeclaration) {
            // done earlier in order to have accessors
        }
        else if (declaration instanceof JetEnumEntry) {
            String name = declaration.getName();
            final String desc = "L" + classAsmType.getInternalName() + ";";
            v.newField(declaration, ACC_PUBLIC | ACC_ENUM | ACC_STATIC | ACC_FINAL, name, desc, null, null);
            if (myEnumConstants.isEmpty()) {
                staticInitializerChunks.add(new CodeChunk() {
                    @Override
                    public void generate(InstructionAdapter v) {
                        initializeEnumConstants(v);
                    }
                });
            }
            myEnumConstants.add((JetEnumEntry) declaration);
        }
        else {
            super.generateDeclaration(propertyCodegen, declaration, functionCodegen);
        }
    }

    private final List<JetEnumEntry> myEnumConstants = new ArrayList<JetEnumEntry>();

    private void initializeEnumConstants(InstructionAdapter iv) {
        ExpressionCodegen codegen = new ExpressionCodegen(iv, new FrameMap(), Type.VOID_TYPE, context, state);
        int ordinal = -1;
        JetType myType = descriptor.getDefaultType();
        Type myAsmType = typeMapper.mapType(myType, JetTypeMapperMode.IMPL);

        assert myEnumConstants.size() > 0;
        JetType arrayType = JetStandardLibrary.getInstance().getArrayType(myType);
        Type arrayAsmType = typeMapper.mapType(arrayType, JetTypeMapperMode.IMPL);
        v.newField(myClass, ACC_PRIVATE | ACC_STATIC | ACC_FINAL | ACC_SYNTHETIC, "$VALUES", arrayAsmType.getDescriptor(), null, null);

        iv.iconst(myEnumConstants.size());
        iv.newarray(myAsmType);
        iv.dup();

        for (JetEnumEntry enumConstant : myEnumConstants) {
            ordinal++;

            iv.dup();
            iv.iconst(ordinal);

            ClassDescriptor classDescriptor = bindingContext.get(BindingContext.CLASS, enumConstant);
            assert classDescriptor != null;
            String implClass = typeMapper.mapType(classDescriptor.getDefaultType(), JetTypeMapperMode.IMPL).getInternalName();

            final List<JetDelegationSpecifier> delegationSpecifiers = enumConstant.getDelegationSpecifiers();
            if (delegationSpecifiers.size() > 1) {
                throw new UnsupportedOperationException("multiple delegation specifiers for enum constant not supported");
            }

            iv.anew(Type.getObjectType(implClass));
            iv.dup();

            iv.aconst(enumConstant.getName());
            iv.iconst(ordinal);

            if (delegationSpecifiers.size() == 1 && !enumEntryNeedSubclass(state.getBindingContext(), enumConstant)) {
                final JetDelegationSpecifier specifier = delegationSpecifiers.get(0);
                if (specifier instanceof JetDelegatorToSuperCall) {
                    final JetDelegatorToSuperCall superCall = (JetDelegatorToSuperCall) specifier;
                    ConstructorDescriptor constructorDescriptor = (ConstructorDescriptor) bindingContext
                            .get(BindingContext.REFERENCE_TARGET, superCall.getCalleeExpression().getConstructorReferenceExpression());
                    assert constructorDescriptor != null;
                    //noinspection SuspiciousMethodCalls
                    CallableMethod method = typeMapper.mapToCallableMethod(constructorDescriptor);
                    codegen.invokeMethodWithArguments(method, superCall, StackValue.none());
                }
                else {
                    throw new UnsupportedOperationException("unsupported type of enum constant initializer: " + specifier);
                }
            }
            else {
                iv.invokespecial(implClass, "<init>", "(Ljava/lang/String;I)V");
            }
            iv.dup();
            iv.putstatic(myAsmType.getInternalName(), enumConstant.getName(), "L" + myAsmType.getInternalName() + ";");
            iv.astore(OBJECT_TYPE);
        }
        iv.putstatic(myAsmType.getInternalName(), "$VALUES", arrayAsmType.getDescriptor());
    }

    public static void generateInitializers(
            @NotNull ExpressionCodegen codegen, @NotNull InstructionAdapter iv, @NotNull List<JetDeclaration> declarations,
            @NotNull BindingContext bindingContext, @NotNull JetTypeMapper typeMapper
    ) {
        for (JetDeclaration declaration : declarations) {
            if (declaration instanceof JetProperty) {
                final PropertyDescriptor propertyDescriptor = (PropertyDescriptor) bindingContext.get(BindingContext.VARIABLE, declaration);
                assert propertyDescriptor != null;
                if (Boolean.TRUE.equals(bindingContext.get(BindingContext.BACKING_FIELD_REQUIRED, propertyDescriptor))) {
                    final JetExpression initializer = ((JetProperty) declaration).getInitializer();
                    if (initializer != null) {
                        CompileTimeConstant<?> compileTimeValue = bindingContext.get(BindingContext.COMPILE_TIME_VALUE, initializer);
                        final JetType jetType = propertyDescriptor.getType();
                        if (compileTimeValue != null) {
                            Object value = compileTimeValue.getValue();
                            Type type = typeMapper.mapType(jetType);
                            if (skipDefaultValue(propertyDescriptor, value, type)) continue;
                        }
                        iv.load(0, OBJECT_TYPE);
                        Type type = codegen.expressionType(initializer);
                        if (jetType.isNullable()) {
                            type = boxType(type);
                        }
                        codegen.gen(initializer, type);
                        // @todo write directly to the field. Fix test excloset.jet::test6
                        JvmClassName owner = typeMapper.getOwner(propertyDescriptor, OwnerKind.IMPLEMENTATION);
                        Type propType = typeMapper.mapType(jetType);
                        StackValue.property(propertyDescriptor.getName().getName(), owner, owner,
                                            propType, false, false, false, null, null, 0).store(propType, iv);
                    }
                }
            }
            else if (declaration instanceof JetClassInitializer) {
                codegen.gen(((JetClassInitializer) declaration).getBody(), Type.VOID_TYPE);
            }
        }
    }

    private static boolean skipDefaultValue(PropertyDescriptor propertyDescriptor, Object value, Type type) {
        if (isPrimitive(type)) {
            if (!propertyDescriptor.getType().isNullable() && value instanceof Number) {
                if (type == Type.INT_TYPE && ((Number) value).intValue() == 0) {
                    return true;
                }
                if (type == Type.BYTE_TYPE && ((Number) value).byteValue() == 0) {
                    return true;
                }
                if (type == Type.LONG_TYPE && ((Number) value).longValue() == 0L) {
                    return true;
                }
                if (type == Type.SHORT_TYPE && ((Number) value).shortValue() == 0) {
                    return true;
                }
                if (type == Type.DOUBLE_TYPE && ((Number) value).doubleValue() == 0d) {
                    return true;
                }
                if (type == Type.FLOAT_TYPE && ((Number) value).byteValue() == 0f) {
                    return true;
                }
            }
            if (type == Type.BOOLEAN_TYPE && value instanceof Boolean && !((Boolean) value)) {
                return true;
            }
            if (type == Type.CHAR_TYPE && value instanceof Character && ((Character) value) == 0) {
                return true;
            }
        }
        else {
            if (value == null) {
                return true;
            }
        }
        return false;
    }

    protected void generateDelegates(ClassDescriptor toClass, CodegenContext delegateContext, StackValue field) {
        final FunctionCodegen functionCodegen = new FunctionCodegen(delegateContext, v, state);
        final PropertyCodegen propertyCodegen = new PropertyCodegen(delegateContext, v, functionCodegen);

        for (DeclarationDescriptor declaration : descriptor.getDefaultType().getMemberScope().getAllDescriptors()) {
            if (declaration instanceof CallableMemberDescriptor) {
                CallableMemberDescriptor callableMemberDescriptor = (CallableMemberDescriptor) declaration;
                if (callableMemberDescriptor.getKind() == CallableMemberDescriptor.Kind.DELEGATION) {
                    Set<? extends CallableMemberDescriptor> overriddenDescriptors = callableMemberDescriptor.getOverriddenDescriptors();
                    for (CallableMemberDescriptor overriddenDescriptor : overriddenDescriptors) {
                        if (overriddenDescriptor.getContainingDeclaration() == toClass) {
                            if (declaration instanceof PropertyDescriptor) {
                                propertyCodegen
                                        .genDelegate((PropertyDescriptor) declaration, (PropertyDescriptor) overriddenDescriptor, field);
                            }
                            else if (declaration instanceof SimpleFunctionDescriptor) {
                                functionCodegen.genDelegate((SimpleFunctionDescriptor) declaration, overriddenDescriptor, field);
                            }
                        }
                    }
                }
            }
        }
    }

    @Nullable
    private JetClassObject getClassObject() {
        return myClass instanceof JetClass ? ((JetClass) myClass).getClassObject() : null;
    }


    /**
     * Return pairs of descriptors. First is member of this that should be implemented by delegating to trait,
     * second is member of trait that contain implementation.
     */
    private static List<Pair<CallableMemberDescriptor, CallableMemberDescriptor>> getTraitImplementations(@NotNull ClassDescriptor classDescriptor) {
        List<Pair<CallableMemberDescriptor, CallableMemberDescriptor>> r = Lists.newArrayList();

        root:
        for (DeclarationDescriptor decl : classDescriptor.getDefaultType().getMemberScope().getAllDescriptors()) {
            if (!(decl instanceof CallableMemberDescriptor)) {
                continue;
            }

            CallableMemberDescriptor callableMemberDescriptor = (CallableMemberDescriptor) decl;
            if (callableMemberDescriptor.getKind() != CallableMemberDescriptor.Kind.FAKE_OVERRIDE) {
                continue;
            }

            Collection<CallableMemberDescriptor> overriddenDeclarations =
                    OverridingUtil.getOverriddenDeclarations(callableMemberDescriptor);
            for (CallableMemberDescriptor overriddenDeclaration : overriddenDeclarations) {
                if (overriddenDeclaration.getModality() != Modality.ABSTRACT) {
                    if (!isInterface(overriddenDeclaration.getContainingDeclaration())) {
                        continue root;
                    }
                }
            }

            for (CallableMemberDescriptor overriddenDeclaration : overriddenDeclarations) {
                if (overriddenDeclaration.getModality() != Modality.ABSTRACT) {
                    r.add(Pair.create(callableMemberDescriptor, overriddenDeclaration));
                }
            }
        }

        return r;
    }
}<|MERGE_RESOLUTION|>--- conflicted
+++ resolved
@@ -352,80 +352,9 @@
 
         generateEnumMethods();
 
-        generateFunctionsForDataClasses();
+        generateComponentFunctionsForDataClasses();
 
         generateClosureFields(context.closure, v, state.getTypeMapper());
-    }
-
-    private void generateFunctionsForDataClasses() {
-        if (!JetStandardLibrary.isData(descriptor)) return;
-
-        generateComponentFunctionsForDataClasses();
-
-        generateDataClassToStringMethod();
-        generateDataClassHashCodeMethod();
-        generateDataClassEqualsMethod();
-    }
-
-    private void generateDataClassEqualsMethod() {
-        // todo: this is fake implementation
-
-        final FunctionDescriptor functionDescriptor = bindingContext.get(BindingContext.DATA_CLASS_EQUALS_FUNCTION, descriptor);
-        assert functionDescriptor != null;
-
-        final JvmMethodSignature jvmSignature = typeMapper.mapToCallableMethod(functionDescriptor, false, OwnerKind.IMPLEMENTATION).getSignature();
-        final int flags = FunctionCodegen.getMethodAsmFlags(functionDescriptor, OwnerKind.IMPLEMENTATION);
-        final MethodVisitor mv =
-                v.getVisitor().visitMethod(flags, jvmSignature.getAsmMethod().getName(), jvmSignature.getAsmMethod().getDescriptor(),
-                            jvmSignature.getGenericsSignature(), null);
-        FunctionCodegen.genJetAnnotations(state, functionDescriptor, jvmSignature, null, mv);
-        mv.visitCode();
-        mv.visitVarInsn(ALOAD, 0);
-        mv.visitVarInsn(ALOAD, 1);
-        mv.visitMethodInsn(INVOKESPECIAL, superClassAsmType.getInternalName(), "equals", "(Ljava/lang/Object;)Z");
-        mv.visitInsn(IRETURN);
-        mv.visitMaxs(-1,-1);
-        mv.visitEnd();
-    }
-
-    private void generateDataClassHashCodeMethod() {
-        // todo: this is fake implementation
-
-        final FunctionDescriptor functionDescriptor = bindingContext.get(BindingContext.DATA_CLASS_HASH_CODE_FUNCTION, descriptor);
-        assert functionDescriptor != null;
-
-        final JvmMethodSignature jvmSignature = typeMapper.mapToCallableMethod(functionDescriptor, false, OwnerKind.IMPLEMENTATION).getSignature();
-        final int flags = FunctionCodegen.getMethodAsmFlags(functionDescriptor, OwnerKind.IMPLEMENTATION);
-        final MethodVisitor mv =
-                v.getVisitor().visitMethod(flags, jvmSignature.getAsmMethod().getName(), jvmSignature.getAsmMethod().getDescriptor(),
-                            jvmSignature.getGenericsSignature(), null);
-        FunctionCodegen.genJetAnnotations(state, functionDescriptor, jvmSignature, null, mv);
-        mv.visitCode();
-        mv.visitVarInsn(ALOAD, 0);
-        mv.visitMethodInsn(INVOKESPECIAL, superClassAsmType.getInternalName(), "hashCode", "()I");
-        mv.visitInsn(IRETURN);
-        mv.visitMaxs(-1,-1);
-        mv.visitEnd();
-    }
-
-    private void generateDataClassToStringMethod() {
-        // todo: this is fake implementation
-
-        final FunctionDescriptor functionDescriptor = bindingContext.get(BindingContext.DATA_CLASS_TO_STRING_FUNCTION, descriptor);
-        assert functionDescriptor != null;
-
-        final JvmMethodSignature jvmSignature = typeMapper.mapToCallableMethod(functionDescriptor, false, OwnerKind.IMPLEMENTATION).getSignature();
-        final int flags = FunctionCodegen.getMethodAsmFlags(functionDescriptor, OwnerKind.IMPLEMENTATION);
-        final MethodVisitor mv =
-                v.getVisitor().visitMethod(flags, jvmSignature.getAsmMethod().getName(), jvmSignature.getAsmMethod().getDescriptor(),
-                            jvmSignature.getGenericsSignature(), null);
-        FunctionCodegen.genJetAnnotations(state, functionDescriptor, jvmSignature, null, mv);
-        mv.visitCode();
-        mv.visitVarInsn(ALOAD, 0);
-        mv.visitMethodInsn(INVOKESPECIAL, superClassAsmType.getInternalName(), "toString", "()Ljava/lang/String;");
-        mv.visitInsn(ARETURN);
-        mv.visitMaxs(-1,-1);
-        mv.visitEnd();
     }
 
     private void generateComponentFunctionsForDataClasses() {
@@ -645,27 +574,12 @@
     private void generateFieldForSingleton() {
         if (!(isNonLiteralObject(myClass) || descriptor.getKind() == ClassKind.CLASS_OBJECT)) return;
 
-<<<<<<< HEAD
-    private void generateFieldForClassObject() {
-        if (descriptor.getKind() != ClassKind.CLASS_OBJECT) return;
-
-        v.newField(myClass, ACC_PUBLIC | ACC_STATIC | ACC_FINAL , "$instance", classAsmType.getDescriptor(), null, null);
-
-        staticInitializerChunks.add(new CodeChunk() {
-            @Override
-            public void generate(InstructionAdapter v) {
-                v.anew(classAsmType);
-                v.dup();
-                v.invokespecial(classAsmType.getInternalName(), "<init>", "()V");
-                v.putstatic(typeMapper.mapType(descriptor).getInternalName(), "$instance", classAsmType.getDescriptor());
-=======
         v.newField(myClass, ACC_PUBLIC | ACC_STATIC | ACC_FINAL, JvmAbi.INSTANCE_FIELD, classAsmType.getDescriptor(), null, null);
 
         staticInitializerChunks.add(new CodeChunk() {
             @Override
             public void generate(InstructionAdapter iv) {
                 initSingletonField(myClass, classAsmType, v, iv);
->>>>>>> 99196c18
             }
         });
     }
